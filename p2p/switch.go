package p2p

import (
	"fmt"
	"math"
	"sync"
	"time"

	"github.com/tendermint/tendermint/config"
	cmn "github.com/tendermint/tendermint/libs/common"
	"github.com/tendermint/tendermint/p2p/conn"
)

const (
	// wait a random amount of time from this interval
	// before dialing peers or reconnecting to help prevent DoS
	dialRandomizerIntervalMilliseconds = 3000

	// repeatedly try to reconnect for a few minutes
	// ie. 5 * 20 = 100s
	reconnectAttempts = 20
	reconnectInterval = 5 * time.Second

	// then move into exponential backoff mode for ~1day
	// ie. 3**10 = 16hrs
	reconnectBackOffAttempts    = 10
	reconnectBackOffBaseSeconds = 3
)

//-----------------------------------------------------------------------------

// An AddrBook represents an address book from the pex package, which is used
// to store peer addresses.
type AddrBook interface {
	AddAddress(addr *NetAddress, src *NetAddress) error
	AddOurAddress(*NetAddress)
	OurAddress(*NetAddress) bool
	MarkGood(*NetAddress)
	RemoveAddress(*NetAddress)
	HasAddress(*NetAddress) bool
	Save()
}

//-----------------------------------------------------------------------------

// Switch handles peer connections and exposes an API to receive incoming messages
// on `Reactors`.  Each `Reactor` is responsible for handling incoming messages of one
// or more `Channels`.  So while sending outgoing messages is typically performed on the peer,
// incoming messages are received on the reactor.
type Switch struct {
	cmn.BaseService

	config       *config.P2PConfig
	reactors     map[string]Reactor
	chDescs      []*conn.ChannelDescriptor
	reactorsByCh map[byte]Reactor
	peers        *PeerSet
	dialing      *cmn.CMap
	reconnecting *cmn.CMap
	nodeInfo     NodeInfo // our node info
	nodeKey      *NodeKey // our node privkey
	addrBook     AddrBook

	transport Transport

	mConfig conn.MConnConfig

	rng *cmn.Rand // seed for randomizing dial times and orders

	metrics *Metrics
}

// SwitchOption sets an optional parameter on the Switch.
type SwitchOption func(*Switch)

// NewSwitch creates a new Switch with the given config.
func NewSwitch(
	cfg *config.P2PConfig,
	transport Transport,
	options ...SwitchOption,
) *Switch {
	sw := &Switch{
		config:       cfg,
		reactors:     make(map[string]Reactor),
		chDescs:      make([]*conn.ChannelDescriptor, 0),
		reactorsByCh: make(map[byte]Reactor),
		peers:        NewPeerSet(),
		dialing:      cmn.NewCMap(),
		reconnecting: cmn.NewCMap(),
		metrics:      NopMetrics(),
		transport:    transport,
	}

	// Ensure we have a completely undeterministic PRNG.
	sw.rng = cmn.NewRand()

	mConfig := conn.DefaultMConnConfig()
	mConfig.FlushThrottle = time.Duration(cfg.FlushThrottleTimeout) * time.Millisecond
	mConfig.SendRate = cfg.SendRate
	mConfig.RecvRate = cfg.RecvRate
	mConfig.MaxPacketMsgPayloadSize = cfg.MaxPacketMsgPayloadSize

	sw.mConfig = mConfig

	sw.BaseService = *cmn.NewBaseService(nil, "P2P Switch", sw)

	for _, option := range options {
		option(sw)
	}

	return sw
}

// WithMetrics sets the metrics.
func WithMetrics(metrics *Metrics) SwitchOption {
	return func(sw *Switch) { sw.metrics = metrics }
}

//---------------------------------------------------------------------
// Switch setup

// AddReactor adds the given reactor to the switch.
// NOTE: Not goroutine safe.
func (sw *Switch) AddReactor(name string, reactor Reactor) Reactor {
	// Validate the reactor.
	// No two reactors can share the same channel.
	reactorChannels := reactor.GetChannels()
	for _, chDesc := range reactorChannels {
		chID := chDesc.ID
		if sw.reactorsByCh[chID] != nil {
			cmn.PanicSanity(fmt.Sprintf("Channel %X has multiple reactors %v & %v", chID, sw.reactorsByCh[chID], reactor))
		}
		sw.chDescs = append(sw.chDescs, chDesc)
		sw.reactorsByCh[chID] = reactor
	}
	sw.reactors[name] = reactor
	reactor.SetSwitch(sw)
	return reactor
}

// Reactors returns a map of reactors registered on the switch.
// NOTE: Not goroutine safe.
func (sw *Switch) Reactors() map[string]Reactor {
	return sw.reactors
}

// Reactor returns the reactor with the given name.
// NOTE: Not goroutine safe.
func (sw *Switch) Reactor(name string) Reactor {
	return sw.reactors[name]
}

// SetNodeInfo sets the switch's NodeInfo for checking compatibility and handshaking with other nodes.
// NOTE: Not goroutine safe.
func (sw *Switch) SetNodeInfo(nodeInfo NodeInfo) {
	sw.nodeInfo = nodeInfo
}

// NodeInfo returns the switch's NodeInfo.
// NOTE: Not goroutine safe.
func (sw *Switch) NodeInfo() NodeInfo {
	return sw.nodeInfo
}

// SetNodeKey sets the switch's private key for authenticated encryption.
// NOTE: Not goroutine safe.
func (sw *Switch) SetNodeKey(nodeKey *NodeKey) {
	sw.nodeKey = nodeKey
}

//---------------------------------------------------------------------
// Service start/stop

// OnStart implements BaseService. It starts all the reactors and peers.
func (sw *Switch) OnStart() error {
	// Start reactors
	for _, reactor := range sw.reactors {
		err := reactor.Start()
		if err != nil {
			return cmn.ErrorWrap(err, "failed to start %v", reactor)
		}
	}

	// Start accepting Peers.
	go sw.acceptRoutine()

	return nil
}

// OnStop implements BaseService. It stops all peers and reactors.
func (sw *Switch) OnStop() {
	// Stop peers
	for _, p := range sw.peers.List() {
		p.Stop()
		sw.peers.Remove(p)
	}

	// Stop reactors
	sw.Logger.Debug("Switch: Stopping reactors")
	for _, reactor := range sw.reactors {
		reactor.Stop()
	}
}

//---------------------------------------------------------------------
// Peers

// Broadcast runs a go routine for each attempted send, which will block trying
// to send for defaultSendTimeoutSeconds. Returns a channel which receives
// success values for each attempted send (false if times out). Channel will be
// closed once msg bytes are sent to all peers (or time out).
//
// NOTE: Broadcast uses goroutines, so order of broadcast may not be preserved.
func (sw *Switch) Broadcast(chID byte, msgBytes []byte) chan bool {
	successChan := make(chan bool, len(sw.peers.List()))
	sw.Logger.Debug("Broadcast", "channel", chID, "msgBytes", fmt.Sprintf("%X", msgBytes))
	var wg sync.WaitGroup
	for _, peer := range sw.peers.List() {
		wg.Add(1)
		go func(peer Peer) {
			defer wg.Done()
			success := peer.Send(chID, msgBytes)
			successChan <- success
		}(peer)
	}
	go func() {
		wg.Wait()
		close(successChan)
	}()
	return successChan
}

// NumPeers returns the count of outbound/inbound and outbound-dialing peers.
func (sw *Switch) NumPeers() (outbound, inbound, dialing int) {
	peers := sw.peers.List()
	for _, peer := range peers {
		if peer.IsOutbound() {
			outbound++
		} else {
			inbound++
		}
	}
	dialing = sw.dialing.Size()
	return
}

// MaxNumOutboundPeers returns a maximum number of outbound peers.
func (sw *Switch) MaxNumOutboundPeers() int {
	return sw.config.MaxNumOutboundPeers
}

// Peers returns the set of peers that are connected to the switch.
func (sw *Switch) Peers() IPeerSet {
	return sw.peers
}

// StopPeerForError disconnects from a peer due to external error.
// If the peer is persistent, it will attempt to reconnect.
// TODO: make record depending on reason.
func (sw *Switch) StopPeerForError(peer Peer, reason interface{}) {
	sw.Logger.Error("Stopping peer for error", "peer", peer, "err", reason)
	sw.stopAndRemovePeer(peer, reason)

	if peer.IsPersistent() {
		addr := peer.OriginalAddr()
		if addr == nil {
			// FIXME: persistent peers can't be inbound right now.
			// self-reported address for inbound persistent peers
			addr = peer.NodeInfo().NetAddress()
		}
		go sw.reconnectToPeer(addr)
	}
}

// StopPeerGracefully disconnects from a peer gracefully.
// TODO: handle graceful disconnects.
func (sw *Switch) StopPeerGracefully(peer Peer) {
	sw.Logger.Info("Stopping peer gracefully")
	sw.stopAndRemovePeer(peer, nil)
}

func (sw *Switch) stopAndRemovePeer(peer Peer, reason interface{}) {
	sw.peers.Remove(peer)
	sw.metrics.Peers.Add(float64(-1))
	peer.Stop()
	for _, reactor := range sw.reactors {
		reactor.RemovePeer(peer, reason)
	}
}

// reconnectToPeer tries to reconnect to the addr, first repeatedly
// with a fixed interval, then with exponential backoff.
// If no success after all that, it stops trying, and leaves it
// to the PEX/Addrbook to find the peer with the addr again
// NOTE: this will keep trying even if the handshake or auth fails.
// TODO: be more explicit with error types so we only retry on certain failures
//  - ie. if we're getting ErrDuplicatePeer we can stop
//  	because the addrbook got us the peer back already
func (sw *Switch) reconnectToPeer(addr *NetAddress) {
	if sw.reconnecting.Has(string(addr.ID)) {
		return
	}
	sw.reconnecting.Set(string(addr.ID), addr)
	defer sw.reconnecting.Delete(string(addr.ID))

	start := time.Now()
	sw.Logger.Info("Reconnecting to peer", "addr", addr)
	for i := 0; i < reconnectAttempts; i++ {
		if !sw.IsRunning() {
			return
		}

		err := sw.DialPeerWithAddress(addr, true)
		if err == nil {
			return // success
		}

		sw.Logger.Info("Error reconnecting to peer. Trying again", "tries", i, "err", err, "addr", addr)
		// sleep a set amount
		sw.randomSleep(reconnectInterval)
		continue
	}

	sw.Logger.Error("Failed to reconnect to peer. Beginning exponential backoff",
		"addr", addr, "elapsed", time.Since(start))
	for i := 0; i < reconnectBackOffAttempts; i++ {
		if !sw.IsRunning() {
			return
		}

		// sleep an exponentially increasing amount
		sleepIntervalSeconds := math.Pow(reconnectBackOffBaseSeconds, float64(i))
		sw.randomSleep(time.Duration(sleepIntervalSeconds) * time.Second)
		err := sw.DialPeerWithAddress(addr, true)
		if err == nil {
			return // success
		}
		sw.Logger.Info("Error reconnecting to peer. Trying again", "tries", i, "err", err, "addr", addr)
	}
	sw.Logger.Error("Failed to reconnect to peer. Giving up", "addr", addr, "elapsed", time.Since(start))
}

// SetAddrBook allows to set address book on Switch.
func (sw *Switch) SetAddrBook(addrBook AddrBook) {
	sw.addrBook = addrBook
}

// MarkPeerAsGood marks the given peer as good when it did something useful
// like contributed to consensus.
func (sw *Switch) MarkPeerAsGood(peer Peer) {
	if sw.addrBook != nil {
		sw.addrBook.MarkGood(peer.NodeInfo().NetAddress())
	}
}

//---------------------------------------------------------------------
// Dialing

// DialPeersAsync dials a list of peers asynchronously in random order (optionally, making them persistent).
// Used to dial peers from config on startup or from unsafe-RPC (trusted sources).
// TODO: remove addrBook arg since it's now set on the switch
func (sw *Switch) DialPeersAsync(addrBook AddrBook, peers []string, persistent bool) error {
	netAddrs, errs := NewNetAddressStrings(peers)
	// only log errors, dial correct addresses
	for _, err := range errs {
		sw.Logger.Error("Error in peer's address", "err", err)
	}

	ourAddr := sw.nodeInfo.NetAddress()

	// TODO: this code feels like it's in the wrong place.
	// The integration tests depend on the addrBook being saved
	// right away but maybe we can change that. Recall that
	// the addrBook is only written to disk every 2min
	if addrBook != nil {
		// add peers to `addrBook`
		for _, netAddr := range netAddrs {
			// do not add our address or ID
			if !netAddr.Same(ourAddr) {
				if err := addrBook.AddAddress(netAddr, ourAddr); err != nil {
					sw.Logger.Error("Can't add peer's address to addrbook", "err", err)
				}
			}
		}
		// Persist some peers to disk right away.
		// NOTE: integration tests depend on this
		addrBook.Save()
	}

	// permute the list, dial them in random order.
	perm := sw.rng.Perm(len(netAddrs))
	for i := 0; i < len(perm); i++ {
		go func(i int) {
			j := perm[i]
			addr := netAddrs[j]

			if addr.Same(ourAddr) {
				sw.Logger.Debug("Ignore attempt to connect to ourselves", "addr", addr, "ourAddr", ourAddr)
				return
			} else if sw.IsDialingOrExistingAddress(addr) {
				sw.Logger.Debug("Ignore attempt to connect to an existing peer", "addr", addr)
				return
			}

			sw.randomSleep(0)
			err := sw.DialPeerWithAddress(addr, persistent)
			if err != nil {
				switch err.(type) {
				case ErrSwitchConnectToSelf, ErrSwitchDuplicatePeerID:
					sw.Logger.Debug("Error dialing peer", "err", err)
				default:
					sw.Logger.Error("Error dialing peer", "err", err)
				}
			}
		}(i)
	}
	return nil
}

// DialPeerWithAddress dials the given peer and runs sw.addPeer if it connects and authenticates successfully.
// If `persistent == true`, the switch will always try to reconnect to this peer if the connection ever fails.
func (sw *Switch) DialPeerWithAddress(addr *NetAddress, persistent bool) error {
	sw.dialing.Set(string(addr.ID), addr)
	defer sw.dialing.Delete(string(addr.ID))
	return sw.addOutboundPeerWithConfig(addr, sw.config, persistent)
}

// sleep for interval plus some random amount of ms on [0, dialRandomizerIntervalMilliseconds]
func (sw *Switch) randomSleep(interval time.Duration) {
	r := time.Duration(sw.rng.Int63n(dialRandomizerIntervalMilliseconds)) * time.Millisecond
	time.Sleep(r + interval)
}

<<<<<<< HEAD
//------------------------------------------------------------------------------
=======
// IsDialingOrExistingAddress returns true if switch has a peer with the given
// address or dialing it at the moment.
func (sw *Switch) IsDialingOrExistingAddress(addr *NetAddress) bool {
	return sw.dialing.Has(string(addr.ID)) ||
		sw.peers.Has(addr.ID) ||
		(!sw.config.AllowDuplicateIP && sw.peers.HasIP(addr.IP))
}

//------------------------------------------------------------------------------------
// Connection filtering

// FilterConnByAddr returns an error if connecting to the given address is forbidden.
func (sw *Switch) FilterConnByAddr(addr net.Addr) error {
	if sw.filterConnByAddr != nil {
		return sw.filterConnByAddr(addr)
	}
	return nil
}

// FilterConnByID returns an error if connecting to the given peer ID is forbidden.
func (sw *Switch) FilterConnByID(id ID) error {
	if sw.filterConnByID != nil {
		return sw.filterConnByID(id)
	}
	return nil
>>>>>>> 8c0c4844

func (sw *Switch) acceptRoutine() {
	for {
		p, err := sw.transport.Accept(peerConfig{
			chDescs:      sw.chDescs,
			onPeerError:  sw.StopPeerForError,
			reactorsByCh: sw.reactorsByCh,
		})
		if err != nil {
			switch err.(type) {
			case *ErrRejected:
				rErr := err.(*ErrRejected)

				if rErr.IsSelf() {
					// Remove the given address from the address book and add to our addresses
					// to avoid dialing in the future.
					addr := p.NodeInfo().NetAddress()
					sw.addrBook.RemoveAddress(addr)
					sw.addrBook.AddOurAddress(addr)
				}

				sw.Logger.Info(
					"Inbound Peer rejected",
					"err", err,
					"numPeers", sw.peers.Size(),
				)

				continue
			case *ErrTransportClosed:
				sw.Logger.Error(
					"Stopped accept routine, as transport is closed",
					"numPeers", sw.peers.Size(),
				)
			default:
				sw.Logger.Error(
					"Accept on transport errored",
					"err", err,
					"numPeers", sw.peers.Size(),
				)
			}

			break
		}

		// Ignore connection if we already have enough peers.
		_, in, _ := sw.NumPeers()
		if in >= sw.config.MaxNumInboundPeers {
			sw.Logger.Info(
				"Ignoring inbound connection: already have enough peers",
				"address", p.NodeInfo().NetAddress().String(),
				"have", in,
				"max", sw.config.MaxNumInboundPeers,
			)

			_ = p.Stop()

			continue
		}

		if err := sw.addPeer(p); err != nil {
			_ = p.Stop()
			sw.Logger.Info(
				"Ignoring inbound connection: error while adding peer",
				"err", err,
				"id", p.ID(),
			)
		}
	}
}

// dial the peer; make secret connection; authenticate against the dialed ID;
// add the peer.
// if dialing fails, start the reconnect loop. If handhsake fails, its over.
// If peer is started succesffuly, reconnectLoop will start when
// StopPeerForError is called
func (sw *Switch) addOutboundPeerWithConfig(
	addr *NetAddress,
	config *config.P2PConfig,
	persistent bool,
) error {
	sw.Logger.Info("Dialing peer", "address", addr)

	p, err := sw.transport.Dial(*addr, peerConfig{
		chDescs:      sw.chDescs,
		onPeerError:  sw.StopPeerForError,
		persistent:   persistent,
		reactorsByCh: sw.reactorsByCh,
	})
	if err != nil {
		switch e := err.(type) {
		case *ErrRejected:
			if e.IsSelf() {
				// Remove the given address from the address book and add to our addresses
				// to avoid dialing in the future.
				sw.addrBook.RemoveAddress(addr)
				sw.addrBook.AddOurAddress(addr)
			}
		}

		if persistent {
			go sw.reconnectToPeer(addr)
		}

		return err
	}

	if err := sw.addPeer(p); err != nil {
		_ = p.Stop()
		return err
	}

<<<<<<< HEAD
	return nil
}
=======
	// Avoid self
	if sw.nodeKey.ID() == peerID {
		addr := peerNodeInfo.NetAddress()
		// remove the given address from the address book
		// and add to our addresses to avoid dialing again
		if sw.addrBook != nil {
			sw.addrBook.RemoveAddress(addr)
			sw.addrBook.AddOurAddress(addr)
		}
		return ErrSwitchConnectToSelf{addr}
	}
>>>>>>> 8c0c4844

// addPeer starts up the Peer and adds it to the Switch.
func (sw *Switch) addPeer(p Peer) error {
	// Avoid duplicate
	if sw.peers.Has(p.ID()) {
		return ErrSwitchDuplicatePeerID{p.ID()}
	}

	p.SetLogger(sw.Logger.With("peer", p.NodeInfo().NetAddress().String))

	// All good. Start peer
	if sw.IsRunning() {
		if err := sw.startInitPeer(p); err != nil {
			return err
		}
	}

	// Add the peer to .peers.
	// We start it first so that a peer in the list is safe to Stop.
	// It should not err since we already checked peers.Has().
	if err := sw.peers.Add(p); err != nil {
		return err
	}

	sw.Logger.Info("Added peer", "peer", p)
	sw.metrics.Peers.Add(float64(1))

	return nil
}

func (sw *Switch) startInitPeer(p Peer) error {
	err := p.Start() // spawn send/recv routines
	if err != nil {
		// Should never happen
		sw.Logger.Error(
			"Error starting peer",
			"err", err,
			"peer", p,
		)
		return err
	}

	for _, reactor := range sw.reactors {
		reactor.AddPeer(p)
	}

	return nil
}<|MERGE_RESOLUTION|>--- conflicted
+++ resolved
@@ -431,9 +431,6 @@
 	time.Sleep(r + interval)
 }
 
-<<<<<<< HEAD
-//------------------------------------------------------------------------------
-=======
 // IsDialingOrExistingAddress returns true if switch has a peer with the given
 // address or dialing it at the moment.
 func (sw *Switch) IsDialingOrExistingAddress(addr *NetAddress) bool {
@@ -441,25 +438,6 @@
 		sw.peers.Has(addr.ID) ||
 		(!sw.config.AllowDuplicateIP && sw.peers.HasIP(addr.IP))
 }
-
-//------------------------------------------------------------------------------------
-// Connection filtering
-
-// FilterConnByAddr returns an error if connecting to the given address is forbidden.
-func (sw *Switch) FilterConnByAddr(addr net.Addr) error {
-	if sw.filterConnByAddr != nil {
-		return sw.filterConnByAddr(addr)
-	}
-	return nil
-}
-
-// FilterConnByID returns an error if connecting to the given peer ID is forbidden.
-func (sw *Switch) FilterConnByID(id ID) error {
-	if sw.filterConnByID != nil {
-		return sw.filterConnByID(id)
-	}
-	return nil
->>>>>>> 8c0c4844
 
 func (sw *Switch) acceptRoutine() {
 	for {
@@ -571,22 +549,8 @@
 		return err
 	}
 
-<<<<<<< HEAD
 	return nil
 }
-=======
-	// Avoid self
-	if sw.nodeKey.ID() == peerID {
-		addr := peerNodeInfo.NetAddress()
-		// remove the given address from the address book
-		// and add to our addresses to avoid dialing again
-		if sw.addrBook != nil {
-			sw.addrBook.RemoveAddress(addr)
-			sw.addrBook.AddOurAddress(addr)
-		}
-		return ErrSwitchConnectToSelf{addr}
-	}
->>>>>>> 8c0c4844
 
 // addPeer starts up the Peer and adds it to the Switch.
 func (sw *Switch) addPeer(p Peer) error {
