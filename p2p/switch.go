package p2p

import (
	"fmt"
	"math"
	"sync"
	"time"

	"github.com/tendermint/tendermint/config"
	cmn "github.com/tendermint/tendermint/libs/common"
	"github.com/tendermint/tendermint/p2p/conn"
)

const (
	// wait a random amount of time from this interval
	// before dialing peers or reconnecting to help prevent DoS
	dialRandomizerIntervalMilliseconds = 3000

	// repeatedly try to reconnect for a few minutes
	// ie. 5 * 20 = 100s
	reconnectAttempts = 20
	reconnectInterval = 5 * time.Second

	// then move into exponential backoff mode for ~1day
	// ie. 3**10 = 16hrs
	reconnectBackOffAttempts    = 10
	reconnectBackOffBaseSeconds = 3
)

//-----------------------------------------------------------------------------

// An AddrBook represents an address book from the pex package, which is used
// to store peer addresses.
type AddrBook interface {
	AddAddress(addr *NetAddress, src *NetAddress) error
	AddOurAddress(*NetAddress)
	OurAddress(*NetAddress) bool
	MarkGood(*NetAddress)
	RemoveAddress(*NetAddress)
	HasAddress(*NetAddress) bool
	Save()
}

//-----------------------------------------------------------------------------

// Switch handles peer connections and exposes an API to receive incoming messages
// on `Reactors`.  Each `Reactor` is responsible for handling incoming messages of one
// or more `Channels`.  So while sending outgoing messages is typically performed on the peer,
// incoming messages are received on the reactor.
type Switch struct {
	cmn.BaseService

	config       *config.P2PConfig
	reactors     map[string]Reactor
	chDescs      []*conn.ChannelDescriptor
	reactorsByCh map[byte]Reactor
	peers        *PeerSet
	dialing      *cmn.CMap
	reconnecting *cmn.CMap
	nodeInfo     NodeInfo // our node info
	nodeKey      *NodeKey // our node privkey
	addrBook     AddrBook

	transport Transport

	mConfig conn.MConnConfig

	rng *cmn.Rand // seed for randomizing dial times and orders

	metrics *Metrics
}

// SwitchOption sets an optional parameter on the Switch.
type SwitchOption func(*Switch)

// NewSwitch creates a new Switch with the given config.
func NewSwitch(
	cfg *config.P2PConfig,
	transport Transport,
	options ...SwitchOption,
) *Switch {
	sw := &Switch{
		config:       cfg,
		reactors:     make(map[string]Reactor),
		chDescs:      make([]*conn.ChannelDescriptor, 0),
		reactorsByCh: make(map[byte]Reactor),
		peers:        NewPeerSet(),
		dialing:      cmn.NewCMap(),
		reconnecting: cmn.NewCMap(),
		metrics:      NopMetrics(),
		transport:    transport,
	}

	// Ensure we have a completely undeterministic PRNG.
	sw.rng = cmn.NewRand()

	mConfig := conn.DefaultMConnConfig()
	mConfig.FlushThrottle = time.Duration(cfg.FlushThrottleTimeout) * time.Millisecond
	mConfig.SendRate = cfg.SendRate
	mConfig.RecvRate = cfg.RecvRate
	mConfig.MaxPacketMsgPayloadSize = cfg.MaxPacketMsgPayloadSize

	sw.mConfig = mConfig

	sw.BaseService = *cmn.NewBaseService(nil, "P2P Switch", sw)

	for _, option := range options {
		option(sw)
	}

	return sw
}

// WithMetrics sets the metrics.
func WithMetrics(metrics *Metrics) SwitchOption {
	return func(sw *Switch) { sw.metrics = metrics }
}

//---------------------------------------------------------------------
// Switch setup

// AddReactor adds the given reactor to the switch.
// NOTE: Not goroutine safe.
func (sw *Switch) AddReactor(name string, reactor Reactor) Reactor {
	// Validate the reactor.
	// No two reactors can share the same channel.
	reactorChannels := reactor.GetChannels()
	for _, chDesc := range reactorChannels {
		chID := chDesc.ID
		if sw.reactorsByCh[chID] != nil {
			cmn.PanicSanity(fmt.Sprintf("Channel %X has multiple reactors %v & %v", chID, sw.reactorsByCh[chID], reactor))
		}
		sw.chDescs = append(sw.chDescs, chDesc)
		sw.reactorsByCh[chID] = reactor
	}
	sw.reactors[name] = reactor
	reactor.SetSwitch(sw)
	return reactor
}

// Reactors returns a map of reactors registered on the switch.
// NOTE: Not goroutine safe.
func (sw *Switch) Reactors() map[string]Reactor {
	return sw.reactors
}

// Reactor returns the reactor with the given name.
// NOTE: Not goroutine safe.
func (sw *Switch) Reactor(name string) Reactor {
	return sw.reactors[name]
}

// SetNodeInfo sets the switch's NodeInfo for checking compatibility and handshaking with other nodes.
// NOTE: Not goroutine safe.
func (sw *Switch) SetNodeInfo(nodeInfo NodeInfo) {
	sw.nodeInfo = nodeInfo
}

// NodeInfo returns the switch's NodeInfo.
// NOTE: Not goroutine safe.
func (sw *Switch) NodeInfo() NodeInfo {
	return sw.nodeInfo
}

// SetNodeKey sets the switch's private key for authenticated encryption.
// NOTE: Not goroutine safe.
func (sw *Switch) SetNodeKey(nodeKey *NodeKey) {
	sw.nodeKey = nodeKey
}

//---------------------------------------------------------------------
// Service start/stop

// OnStart implements BaseService. It starts all the reactors and peers.
func (sw *Switch) OnStart() error {
	// Start reactors
	for _, reactor := range sw.reactors {
		err := reactor.Start()
		if err != nil {
			return cmn.ErrorWrap(err, "failed to start %v", reactor)
		}
	}

	// Start accepting Peers.
	go sw.acceptRoutine()

	return nil
}

// OnStop implements BaseService. It stops all peers and reactors.
func (sw *Switch) OnStop() {
	// Stop peers
	for _, p := range sw.peers.List() {
		p.Stop()
		sw.peers.Remove(p)
	}

	// Stop reactors
	sw.Logger.Debug("Switch: Stopping reactors")
	for _, reactor := range sw.reactors {
		reactor.Stop()
	}
}

//---------------------------------------------------------------------
// Peers

// Broadcast runs a go routine for each attempted send, which will block trying
// to send for defaultSendTimeoutSeconds. Returns a channel which receives
// success values for each attempted send (false if times out). Channel will be
// closed once msg bytes are sent to all peers (or time out).
//
// NOTE: Broadcast uses goroutines, so order of broadcast may not be preserved.
func (sw *Switch) Broadcast(chID byte, msgBytes []byte) chan bool {
	successChan := make(chan bool, len(sw.peers.List()))
	sw.Logger.Debug("Broadcast", "channel", chID, "msgBytes", fmt.Sprintf("%X", msgBytes))
	var wg sync.WaitGroup
	for _, peer := range sw.peers.List() {
		wg.Add(1)
		go func(peer Peer) {
			defer wg.Done()
			success := peer.Send(chID, msgBytes)
			successChan <- success
		}(peer)
	}
	go func() {
		wg.Wait()
		close(successChan)
	}()
	return successChan
}

// NumPeers returns the count of outbound/inbound and outbound-dialing peers.
func (sw *Switch) NumPeers() (outbound, inbound, dialing int) {
	peers := sw.peers.List()
	for _, peer := range peers {
		if peer.IsOutbound() {
			outbound++
		} else {
			inbound++
		}
	}
	dialing = sw.dialing.Size()
	return
}

// MaxNumOutboundPeers returns a maximum number of outbound peers.
func (sw *Switch) MaxNumOutboundPeers() int {
	return sw.config.MaxNumOutboundPeers
}

// Peers returns the set of peers that are connected to the switch.
func (sw *Switch) Peers() IPeerSet {
	return sw.peers
}

// StopPeerForError disconnects from a peer due to external error.
// If the peer is persistent, it will attempt to reconnect.
// TODO: make record depending on reason.
func (sw *Switch) StopPeerForError(peer Peer, reason interface{}) {
	sw.Logger.Error("Stopping peer for error", "peer", peer, "err", reason)
	sw.stopAndRemovePeer(peer, reason)

	if peer.IsPersistent() {
		addr := peer.OriginalAddr()
		if addr == nil {
			// FIXME: persistent peers can't be inbound right now.
			// self-reported address for inbound persistent peers
			addr = peer.NodeInfo().NetAddress()
		}
		go sw.reconnectToPeer(addr)
	}
}

// StopPeerGracefully disconnects from a peer gracefully.
// TODO: handle graceful disconnects.
func (sw *Switch) StopPeerGracefully(peer Peer) {
	sw.Logger.Info("Stopping peer gracefully")
	sw.stopAndRemovePeer(peer, nil)
}

func (sw *Switch) stopAndRemovePeer(peer Peer, reason interface{}) {
	sw.peers.Remove(peer)
	sw.metrics.Peers.Add(float64(-1))
	peer.Stop()
	for _, reactor := range sw.reactors {
		reactor.RemovePeer(peer, reason)
	}
}

// reconnectToPeer tries to reconnect to the addr, first repeatedly
// with a fixed interval, then with exponential backoff.
// If no success after all that, it stops trying, and leaves it
// to the PEX/Addrbook to find the peer with the addr again
// NOTE: this will keep trying even if the handshake or auth fails.
// TODO: be more explicit with error types so we only retry on certain failures
//  - ie. if we're getting ErrDuplicatePeer we can stop
//  	because the addrbook got us the peer back already
func (sw *Switch) reconnectToPeer(addr *NetAddress) {
	if sw.reconnecting.Has(string(addr.ID)) {
		return
	}
	sw.reconnecting.Set(string(addr.ID), addr)
	defer sw.reconnecting.Delete(string(addr.ID))

	start := time.Now()
	sw.Logger.Info("Reconnecting to peer", "addr", addr)
	for i := 0; i < reconnectAttempts; i++ {
		if !sw.IsRunning() {
			return
		}

		err := sw.DialPeerWithAddress(addr, true)
		if err == nil {
			return // success
		}

		sw.Logger.Info("Error reconnecting to peer. Trying again", "tries", i, "err", err, "addr", addr)
		// sleep a set amount
		sw.randomSleep(reconnectInterval)
		continue
	}

	sw.Logger.Error("Failed to reconnect to peer. Beginning exponential backoff",
		"addr", addr, "elapsed", time.Since(start))
	for i := 0; i < reconnectBackOffAttempts; i++ {
		if !sw.IsRunning() {
			return
		}

		// sleep an exponentially increasing amount
		sleepIntervalSeconds := math.Pow(reconnectBackOffBaseSeconds, float64(i))
		sw.randomSleep(time.Duration(sleepIntervalSeconds) * time.Second)
		err := sw.DialPeerWithAddress(addr, true)
		if err == nil {
			return // success
		}
		sw.Logger.Info("Error reconnecting to peer. Trying again", "tries", i, "err", err, "addr", addr)
	}
	sw.Logger.Error("Failed to reconnect to peer. Giving up", "addr", addr, "elapsed", time.Since(start))
}

// SetAddrBook allows to set address book on Switch.
func (sw *Switch) SetAddrBook(addrBook AddrBook) {
	sw.addrBook = addrBook
}

// MarkPeerAsGood marks the given peer as good when it did something useful
// like contributed to consensus.
func (sw *Switch) MarkPeerAsGood(peer Peer) {
	if sw.addrBook != nil {
		sw.addrBook.MarkGood(peer.NodeInfo().NetAddress())
	}
}

//---------------------------------------------------------------------
// Dialing

// IsDialing returns true if the switch is currently dialing the given ID.
func (sw *Switch) IsDialing(id ID) bool {
	return sw.dialing.Has(string(id))
}

// DialPeersAsync dials a list of peers asynchronously in random order (optionally, making them persistent).
// Used to dial peers from config on startup or from unsafe-RPC (trusted sources).
// TODO: remove addrBook arg since it's now set on the switch
func (sw *Switch) DialPeersAsync(addrBook AddrBook, peers []string, persistent bool) error {
	netAddrs, errs := NewNetAddressStrings(peers)
	// only log errors, dial correct addresses
	for _, err := range errs {
		sw.Logger.Error("Error in peer's address", "err", err)
	}

	ourAddr := sw.nodeInfo.NetAddress()

	// TODO: this code feels like it's in the wrong place.
	// The integration tests depend on the addrBook being saved
	// right away but maybe we can change that. Recall that
	// the addrBook is only written to disk every 2min
	if addrBook != nil {
		// add peers to `addrBook`
		for _, netAddr := range netAddrs {
			// do not add our address or ID
			if !netAddr.Same(ourAddr) {
				if err := addrBook.AddAddress(netAddr, ourAddr); err != nil {
					sw.Logger.Error("Can't add peer's address to addrbook", "err", err)
				}
			}
		}
		// Persist some peers to disk right away.
		// NOTE: integration tests depend on this
		addrBook.Save()
	}

	// permute the list, dial them in random order.
	perm := sw.rng.Perm(len(netAddrs))
	for i := 0; i < len(perm); i++ {
		go func(i int) {
			j := perm[i]

			addr := netAddrs[j]
			// do not dial ourselves
			if addr.Same(ourAddr) {
				return
			}

			sw.randomSleep(0)
			err := sw.DialPeerWithAddress(addr, persistent)
			if err != nil {
				switch err.(type) {
				case ErrSwitchConnectToSelf, ErrSwitchDuplicatePeerID:
					sw.Logger.Debug("Error dialing peer", "err", err)
				default:
					sw.Logger.Error("Error dialing peer", "err", err)
				}
			}
		}(i)
	}
	return nil
}

// DialPeerWithAddress dials the given peer and runs sw.addPeer if it connects and authenticates successfully.
// If `persistent == true`, the switch will always try to reconnect to this peer if the connection ever fails.
func (sw *Switch) DialPeerWithAddress(addr *NetAddress, persistent bool) error {
	sw.dialing.Set(string(addr.ID), addr)
	defer sw.dialing.Delete(string(addr.ID))
	return sw.addOutboundPeerWithConfig(addr, sw.config, persistent)
}

// sleep for interval plus some random amount of ms on [0, dialRandomizerIntervalMilliseconds]
func (sw *Switch) randomSleep(interval time.Duration) {
	r := time.Duration(sw.rng.Int63n(dialRandomizerIntervalMilliseconds)) * time.Millisecond
	time.Sleep(r + interval)
}

//------------------------------------------------------------------------------

func (sw *Switch) acceptRoutine() {
	for {
		p, err := sw.transport.Accept(peerConfig{
			chDescs:      sw.chDescs,
			onPeerError:  sw.StopPeerForError,
			reactorsByCh: sw.reactorsByCh,
		})
		if err != nil {
			switch err.(type) {
			case *ErrRejected:
				rErr := err.(*ErrRejected)

				if rErr.IsSelf() {
					// Remove the given address from the address book and add to our addresses
					// to avoid dialing in the future.
					addr := p.NodeInfo().NetAddress()
					sw.addrBook.RemoveAddress(addr)
					sw.addrBook.AddOurAddress(addr)
				}

				sw.Logger.Info(
					"Inbound Peer rejected",
					"err", err,
					"numPeers", sw.peers.Size(),
				)

				continue
			case *ErrTransportClosed:
				sw.Logger.Error(
					"Stopped accept routine, as transport is closed",
					"numPeers", sw.peers.Size(),
				)
			default:
				sw.Logger.Error(
					"Accept on transport errored",
					"err", err,
					"numPeers", sw.peers.Size(),
				)
			}

			break
		}

<<<<<<< HEAD
		// Ignore Peer if we already have enough, but leave room for
		// MinNumOutboundPeers;
		maxPeers := sw.config.MaxNumPeers - DefaultMinNumOutboundPeers
		if maxPeers <= sw.peers.Size() {
			sw.Logger.Info(
				"Ignoring inbound connection: already have enough peers",
				"address", p.NodeInfo().NetAddress().String(),
				"numPeers", sw.peers.Size(),
				"max", maxPeers,
			)

			_ = p.Stop()
=======
		// Ignore connection if we already have enough peers.
		_, in, _ := sw.NumPeers()
		if in >= sw.config.MaxNumInboundPeers {
			sw.Logger.Info(
				"Ignoring inbound connection: already have enough inbound peers",
				"address", inConn.RemoteAddr().String(),
				"have", in,
				"max", sw.config.MaxNumInboundPeers,
			)
			inConn.Close()
			continue
		}
>>>>>>> 9db66dea

			continue
		}

		if err := sw.addPeer(p); err != nil {
			_ = p.Stop()
			sw.Logger.Info(
				"Ignoring inbound connection: error while adding peer",
				"err", err,
				"id", p.ID(),
			)
		}
	}
}

// dial the peer; make secret connection; authenticate against the dialed ID;
// add the peer.
// if dialing fails, start the reconnect loop. If handhsake fails, its over.
// If peer is started succesffuly, reconnectLoop will start when
// StopPeerForError is called
func (sw *Switch) addOutboundPeerWithConfig(
	addr *NetAddress,
	config *config.P2PConfig,
	persistent bool,
) error {
	sw.Logger.Info("Dialing peer", "address", addr)

	p, err := sw.transport.Dial(*addr, peerConfig{
		chDescs:      sw.chDescs,
		onPeerError:  sw.StopPeerForError,
		persistent:   persistent,
		reactorsByCh: sw.reactorsByCh,
	})
	if err != nil {
		switch e := err.(type) {
		case *ErrRejected:
			if e.IsSelf() {
				// Remove the given address from the address book and add to our addresses
				// to avoid dialing in the future.
				sw.addrBook.RemoveAddress(addr)
				sw.addrBook.AddOurAddress(addr)
			}
		}

		if persistent {
			go sw.reconnectToPeer(addr)
		}

		return err
	}

	if err := sw.addPeer(p); err != nil {
		_ = p.Stop()
		return err
	}

	return nil
}

// addPeer starts up the Peer and adds it to the Switch.
func (sw *Switch) addPeer(p Peer) error {
	// Avoid duplicate
	if sw.peers.Has(p.ID()) {
		return ErrSwitchDuplicatePeerID{p.ID()}
	}

	p.SetLogger(sw.Logger.With("peer", p.NodeInfo().NetAddress().String))

	// All good. Start peer
	if sw.IsRunning() {
		if err := sw.startInitPeer(p); err != nil {
			return err
		}
	}

	// Add the peer to .peers.
	// We start it first so that a peer in the list is safe to Stop.
	// It should not err since we already checked peers.Has().
	if err := sw.peers.Add(p); err != nil {
		return err
	}

	sw.Logger.Info("Added peer", "peer", p)
	sw.metrics.Peers.Add(float64(1))

	return nil
}

func (sw *Switch) startInitPeer(p Peer) error {
	err := p.Start() // spawn send/recv routines
	if err != nil {
		// Should never happen
		sw.Logger.Error(
			"Error starting peer",
			"err", err,
			"peer", p,
		)
		return err
	}

	for _, reactor := range sw.reactors {
		reactor.AddPeer(p)
	}

	return nil
}<|MERGE_RESOLUTION|>--- conflicted
+++ resolved
@@ -478,33 +478,17 @@
 			break
 		}
 
-<<<<<<< HEAD
-		// Ignore Peer if we already have enough, but leave room for
-		// MinNumOutboundPeers;
-		maxPeers := sw.config.MaxNumPeers - DefaultMinNumOutboundPeers
-		if maxPeers <= sw.peers.Size() {
-			sw.Logger.Info(
-				"Ignoring inbound connection: already have enough peers",
-				"address", p.NodeInfo().NetAddress().String(),
-				"numPeers", sw.peers.Size(),
-				"max", maxPeers,
-			)
-
-			_ = p.Stop()
-=======
 		// Ignore connection if we already have enough peers.
 		_, in, _ := sw.NumPeers()
 		if in >= sw.config.MaxNumInboundPeers {
 			sw.Logger.Info(
-				"Ignoring inbound connection: already have enough inbound peers",
-				"address", inConn.RemoteAddr().String(),
+				"Ignoring inbound connection: already have enough peers",
+				"address", p.NodeInfo().NetAddress().String(),
 				"have", in,
 				"max", sw.config.MaxNumInboundPeers,
 			)
-			inConn.Close()
-			continue
-		}
->>>>>>> 9db66dea
+
+			_ = p.Stop()
 
 			continue
 		}
