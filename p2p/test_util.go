--- conflicted
+++ resolved
@@ -162,7 +162,7 @@
 		}
 		ni = NodeInfo{
 			ID:         nodeKey.ID(),
-			Moniker:    cmn.Fmt("switch%d", i),
+			Moniker:    fmt.Sprintf("switch%d", i),
 			Network:    network,
 			Version:    version,
 			ListenAddr: fmt.Sprintf("127.0.0.1:%d", cmn.RandIntn(64512)+1023),
@@ -175,23 +175,11 @@
 	if err != nil {
 		panic(err)
 	}
-<<<<<<< HEAD
 
 	t := NewMultiplexTransport(ni, nodeKey)
 
 	if err := t.Listen(*addr); err != nil {
 		panic(err)
-=======
-	sw := NewSwitch(cfg)
-	sw.SetLogger(log.TestingLogger())
-	sw = initSwitch(i, sw)
-	ni := NodeInfo{
-		ID:         nodeKey.ID(),
-		Moniker:    fmt.Sprintf("switch%d", i),
-		Network:    network,
-		Version:    version,
-		ListenAddr: fmt.Sprintf("127.0.0.1:%d", cmn.RandIntn(64512)+1023),
->>>>>>> 9db66dea
 	}
 
 	// TODO: let the config be passed in?
