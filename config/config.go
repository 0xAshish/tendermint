package config

import (
	"fmt"
	"os"
	"path/filepath"
	"time"
)

const (
	// FuzzModeDrop is a mode in which we randomly drop reads/writes, connections or sleep
	FuzzModeDrop = iota
	// FuzzModeDelay is a mode in which we randomly sleep
	FuzzModeDelay
)

// NOTE: Most of the structs & relevant comments + the
// default configuration options were used to manually
// generate the config.toml. Please reflect any changes
// made here in the defaultConfigTemplate constant in
// config/toml.go
// NOTE: tmlibs/cli must know to look in the config dir!
var (
	DefaultTendermintDir = ".tendermint"
	defaultConfigDir     = "config"
	defaultDataDir       = "data"

	defaultConfigFileName  = "config.toml"
	defaultGenesisJSONName = "genesis.json"

	defaultPrivValName  = "priv_validator.json"
	defaultNodeKeyName  = "node_key.json"
	defaultAddrBookName = "addrbook.json"

	defaultConfigFilePath  = filepath.Join(defaultConfigDir, defaultConfigFileName)
	defaultGenesisJSONPath = filepath.Join(defaultConfigDir, defaultGenesisJSONName)
	defaultPrivValPath     = filepath.Join(defaultConfigDir, defaultPrivValName)
	defaultNodeKeyPath     = filepath.Join(defaultConfigDir, defaultNodeKeyName)
	defaultAddrBookPath    = filepath.Join(defaultConfigDir, defaultAddrBookName)
)

// Config defines the top level configuration for a Tendermint node
type Config struct {
	// Top level options use an anonymous struct
	BaseConfig `mapstructure:",squash"`

	// Options for services
	RPC             *RPCConfig             `mapstructure:"rpc"`
	P2P             *P2PConfig             `mapstructure:"p2p"`
	Mempool         *MempoolConfig         `mapstructure:"mempool"`
	Consensus       *ConsensusConfig       `mapstructure:"consensus"`
	TxIndex         *TxIndexConfig         `mapstructure:"tx_index"`
	Instrumentation *InstrumentationConfig `mapstructure:"instrumentation"`
}

// DefaultConfig returns a default configuration for a Tendermint node
func DefaultConfig() *Config {
	return &Config{
		BaseConfig:      DefaultBaseConfig(),
		RPC:             DefaultRPCConfig(),
		P2P:             DefaultP2PConfig(),
		Mempool:         DefaultMempoolConfig(),
		Consensus:       DefaultConsensusConfig(),
		TxIndex:         DefaultTxIndexConfig(),
		Instrumentation: DefaultInstrumentationConfig(),
	}
}

// TestConfig returns a configuration that can be used for testing
func TestConfig() *Config {
	return &Config{
		BaseConfig:      TestBaseConfig(),
		RPC:             TestRPCConfig(),
		P2P:             TestP2PConfig(),
		Mempool:         TestMempoolConfig(),
		Consensus:       TestConsensusConfig(),
		TxIndex:         TestTxIndexConfig(),
		Instrumentation: TestInstrumentationConfig(),
	}
}

// SetRoot sets the RootDir for all Config structs
func (cfg *Config) SetRoot(root string) *Config {
	cfg.BaseConfig.RootDir = root
	cfg.RPC.RootDir = root
	cfg.P2P.RootDir = root
	cfg.Mempool.RootDir = root
	cfg.Consensus.RootDir = root
	return cfg
}

//-----------------------------------------------------------------------------
// BaseConfig

// BaseConfig defines the base configuration for a Tendermint node
type BaseConfig struct {
	// chainID is unexposed and immutable but here for convenience
	chainID string

	// The root directory for all data.
	// This should be set in viper so it can unmarshal into this struct
	RootDir string `mapstructure:"home"`

	// TCP or UNIX socket address of the ABCI application,
	// or the name of an ABCI application compiled in with the Tendermint binary
	ProxyApp string `mapstructure:"proxy_app"`

	// A custom human readable name for this node
	Moniker string `mapstructure:"moniker"`

	// If this node is many blocks behind the tip of the chain, FastSync
	// allows them to catchup quickly by downloading blocks in parallel
	// and verifying their commits
	FastSync bool `mapstructure:"fast_sync"`

	// Database backend: leveldb | memdb
	DBBackend string `mapstructure:"db_backend"`

	// Database directory
	DBPath string `mapstructure:"db_dir"`

	// Output level for logging
	LogLevel string `mapstructure:"log_level"`

	// Path to the JSON file containing the initial validator set and other meta data
	Genesis string `mapstructure:"genesis_file"`

	// Path to the JSON file containing the private key to use as a validator in the consensus protocol
	PrivValidator string `mapstructure:"priv_validator_file"`

	// TCP or UNIX socket address for Tendermint to listen on for
	// connections from an external PrivValidator process
	PrivValidatorListenAddr string `mapstructure:"priv_validator_laddr"`

	// A JSON file containing the private key to use for p2p authenticated encryption
	NodeKey string `mapstructure:"node_key_file"`

	// Mechanism to connect to the ABCI application: socket | grpc
	ABCI string `mapstructure:"abci"`

	// TCP or UNIX socket address for the profiling server to listen on
	ProfListenAddress string `mapstructure:"prof_laddr"`

	// If true, query the ABCI app on connecting to a new peer
	// so the app can decide if we should keep the connection or not
	FilterPeers bool `mapstructure:"filter_peers"` // false
<<<<<<< HEAD

	// Database backend: leveldb | memdb | cleveldb
	DBBackend string `mapstructure:"db_backend"`

	// Database directory
	DBPath string `mapstructure:"db_dir"`
=======
>>>>>>> e3e3c137
}

// DefaultBaseConfig returns a default base configuration for a Tendermint node
func DefaultBaseConfig() BaseConfig {
	return BaseConfig{
		Genesis:           defaultGenesisJSONPath,
		PrivValidator:     defaultPrivValPath,
		NodeKey:           defaultNodeKeyPath,
		Moniker:           defaultMoniker,
		ProxyApp:          "tcp://127.0.0.1:26658",
		ABCI:              "socket",
		LogLevel:          DefaultPackageLogLevels(),
		ProfListenAddress: "",
		FastSync:          true,
		FilterPeers:       false,
		DBBackend:         "leveldb",
		DBPath:            "data",
	}
}

// TestBaseConfig returns a base configuration for testing a Tendermint node
func TestBaseConfig() BaseConfig {
	cfg := DefaultBaseConfig()
	cfg.chainID = "tendermint_test"
	cfg.ProxyApp = "kvstore"
	cfg.FastSync = false
	cfg.DBBackend = "memdb"
	return cfg
}

func (cfg BaseConfig) ChainID() string {
	return cfg.chainID
}

// GenesisFile returns the full path to the genesis.json file
func (cfg BaseConfig) GenesisFile() string {
	return rootify(cfg.Genesis, cfg.RootDir)
}

// PrivValidatorFile returns the full path to the priv_validator.json file
func (cfg BaseConfig) PrivValidatorFile() string {
	return rootify(cfg.PrivValidator, cfg.RootDir)
}

// NodeKeyFile returns the full path to the node_key.json file
func (cfg BaseConfig) NodeKeyFile() string {
	return rootify(cfg.NodeKey, cfg.RootDir)
}

// DBDir returns the full path to the database directory
func (cfg BaseConfig) DBDir() string {
	return rootify(cfg.DBPath, cfg.RootDir)
}

// DefaultLogLevel returns a default log level of "error"
func DefaultLogLevel() string {
	return "error"
}

// DefaultPackageLogLevels returns a default log level setting so all packages
// log at "error", while the `state` and `main` packages log at "info"
func DefaultPackageLogLevels() string {
	return fmt.Sprintf("main:info,state:info,*:%s", DefaultLogLevel())
}

//-----------------------------------------------------------------------------
// RPCConfig

// RPCConfig defines the configuration options for the Tendermint RPC server
type RPCConfig struct {
	RootDir string `mapstructure:"home"`

	// TCP or UNIX socket address for the RPC server to listen on
	ListenAddress string `mapstructure:"laddr"`

	// TCP or UNIX socket address for the gRPC server to listen on
	// NOTE: This server only supports /broadcast_tx_commit
	GRPCListenAddress string `mapstructure:"grpc_laddr"`

	// Maximum number of simultaneous connections.
	// Does not include RPC (HTTP&WebSocket) connections. See max_open_connections
	// If you want to accept more significant number than the default, make sure
	// you increase your OS limits.
	// 0 - unlimited.
	GRPCMaxOpenConnections int `mapstructure:"grpc_max_open_connections"`

	// Activate unsafe RPC commands like /dial_persistent_peers and /unsafe_flush_mempool
	Unsafe bool `mapstructure:"unsafe"`

	// Maximum number of simultaneous connections (including WebSocket).
	// Does not include gRPC connections. See grpc_max_open_connections
	// If you want to accept more significant number than the default, make sure
	// you increase your OS limits.
	// 0 - unlimited.
	// Should be < {ulimit -Sn} - {MaxNumInboundPeers} - {MaxNumOutboundPeers} - {N of wal, db and other open files}
	// 1024 - 40 - 10 - 50 = 924 = ~900
	MaxOpenConnections int `mapstructure:"max_open_connections"`
}

// DefaultRPCConfig returns a default configuration for the RPC server
func DefaultRPCConfig() *RPCConfig {
	return &RPCConfig{
		ListenAddress: "tcp://0.0.0.0:26657",

		GRPCListenAddress:      "",
		GRPCMaxOpenConnections: 900,

		Unsafe:             false,
		MaxOpenConnections: 900,
	}
}

// TestRPCConfig returns a configuration for testing the RPC server
func TestRPCConfig() *RPCConfig {
	cfg := DefaultRPCConfig()
	cfg.ListenAddress = "tcp://0.0.0.0:36657"
	cfg.GRPCListenAddress = "tcp://0.0.0.0:36658"
	cfg.Unsafe = true
	return cfg
}

//-----------------------------------------------------------------------------
// P2PConfig

// P2PConfig defines the configuration options for the Tendermint peer-to-peer networking layer
type P2PConfig struct {
	RootDir string `mapstructure:"home"`

	// Address to listen for incoming connections
	ListenAddress string `mapstructure:"laddr"`

	// Address to advertise to peers for them to dial
	ExternalAddress string `mapstructure:"external_address"`

	// Comma separated list of seed nodes to connect to
	// We only use these if we can’t connect to peers in the addrbook
	Seeds string `mapstructure:"seeds"`

	// Comma separated list of nodes to keep persistent connections to
	PersistentPeers string `mapstructure:"persistent_peers"`

	// UPNP port forwarding
	UPNP bool `mapstructure:"upnp"`

	// Path to address book
	AddrBook string `mapstructure:"addr_book_file"`

	// Set true for strict address routability rules
	// Set false for private or local networks
	AddrBookStrict bool `mapstructure:"addr_book_strict"`

	// Maximum number of inbound peers
	MaxNumInboundPeers int `mapstructure:"max_num_inbound_peers"`

	// Maximum number of outbound peers to connect to, excluding persistent peers
	MaxNumOutboundPeers int `mapstructure:"max_num_outbound_peers"`

	// Time to wait before flushing messages out on the connection, in ms
	FlushThrottleTimeout int `mapstructure:"flush_throttle_timeout"`

	// Maximum size of a message packet payload, in bytes
	MaxPacketMsgPayloadSize int `mapstructure:"max_packet_msg_payload_size"`

	// Rate at which packets can be sent, in bytes/second
	SendRate int64 `mapstructure:"send_rate"`

	// Rate at which packets can be received, in bytes/second
	RecvRate int64 `mapstructure:"recv_rate"`

	// Set true to enable the peer-exchange reactor
	PexReactor bool `mapstructure:"pex"`

	// Seed mode, in which node constantly crawls the network and looks for
	// peers. If another node asks it for addresses, it responds and disconnects.
	//
	// Does not work if the peer-exchange reactor is disabled.
	SeedMode bool `mapstructure:"seed_mode"`

	// Comma separated list of peer IDs to keep private (will not be gossiped to
	// other peers)
	PrivatePeerIDs string `mapstructure:"private_peer_ids"`

	// Toggle to disable guard against peers connecting from the same ip.
	AllowDuplicateIP bool `mapstructure:"allow_duplicate_ip"`

	// Peer connection configuration.
	HandshakeTimeout time.Duration `mapstructure:"handshake_timeout"`
	DialTimeout      time.Duration `mapstructure:"dial_timeout"`

	// Testing params.
	// Force dial to fail
	TestDialFail bool `mapstructure:"test_dial_fail"`
	// FUzz connection
	TestFuzz       bool            `mapstructure:"test_fuzz"`
	TestFuzzConfig *FuzzConnConfig `mapstructure:"test_fuzz_config"`
}

// DefaultP2PConfig returns a default configuration for the peer-to-peer layer
func DefaultP2PConfig() *P2PConfig {
	return &P2PConfig{
		ListenAddress:           "tcp://0.0.0.0:26656",
		ExternalAddress:         "",
		UPNP:                    false,
		AddrBook:                defaultAddrBookPath,
		AddrBookStrict:          true,
		MaxNumInboundPeers:      40,
		MaxNumOutboundPeers:     10,
		FlushThrottleTimeout:    100,
		MaxPacketMsgPayloadSize: 1024,    // 1 kB
		SendRate:                5120000, // 5 mB/s
		RecvRate:                5120000, // 5 mB/s
		PexReactor:              true,
		SeedMode:                false,
		AllowDuplicateIP:        true, // so non-breaking yet
		HandshakeTimeout:        20 * time.Second,
		DialTimeout:             3 * time.Second,
		TestDialFail:            false,
		TestFuzz:                false,
		TestFuzzConfig:          DefaultFuzzConnConfig(),
	}
}

// TestP2PConfig returns a configuration for testing the peer-to-peer layer
func TestP2PConfig() *P2PConfig {
	cfg := DefaultP2PConfig()
	cfg.ListenAddress = "tcp://0.0.0.0:36656"
	cfg.FlushThrottleTimeout = 10
	cfg.AllowDuplicateIP = true
	return cfg
}

// AddrBookFile returns the full path to the address book
func (cfg *P2PConfig) AddrBookFile() string {
	return rootify(cfg.AddrBook, cfg.RootDir)
}

// FuzzConnConfig is a FuzzedConnection configuration.
type FuzzConnConfig struct {
	Mode         int
	MaxDelay     time.Duration
	ProbDropRW   float64
	ProbDropConn float64
	ProbSleep    float64
}

// DefaultFuzzConnConfig returns the default config.
func DefaultFuzzConnConfig() *FuzzConnConfig {
	return &FuzzConnConfig{
		Mode:         FuzzModeDrop,
		MaxDelay:     3 * time.Second,
		ProbDropRW:   0.2,
		ProbDropConn: 0.00,
		ProbSleep:    0.00,
	}
}

//-----------------------------------------------------------------------------
// MempoolConfig

// MempoolConfig defines the configuration options for the Tendermint mempool
type MempoolConfig struct {
	RootDir      string `mapstructure:"home"`
	Recheck      bool   `mapstructure:"recheck"`
	RecheckEmpty bool   `mapstructure:"recheck_empty"`
	Broadcast    bool   `mapstructure:"broadcast"`
	WalPath      string `mapstructure:"wal_dir"`
	Size         int    `mapstructure:"size"`
	CacheSize    int    `mapstructure:"cache_size"`
}

// DefaultMempoolConfig returns a default configuration for the Tendermint mempool
func DefaultMempoolConfig() *MempoolConfig {
	return &MempoolConfig{
		Recheck:      true,
		RecheckEmpty: true,
		Broadcast:    true,
		WalPath:      filepath.Join(defaultDataDir, "mempool.wal"),
		// Each signature verification takes .5ms, size reduced until we implement
		// ABCI Recheck
		Size:      5000,
		CacheSize: 10000,
	}
}

// TestMempoolConfig returns a configuration for testing the Tendermint mempool
func TestMempoolConfig() *MempoolConfig {
	cfg := DefaultMempoolConfig()
	cfg.CacheSize = 1000
	return cfg
}

// WalDir returns the full path to the mempool's write-ahead log
func (cfg *MempoolConfig) WalDir() string {
	return rootify(cfg.WalPath, cfg.RootDir)
}

//-----------------------------------------------------------------------------
// ConsensusConfig

// ConsensusConfig defines the configuration for the Tendermint consensus service,
// including timeouts and details about the WAL and the block structure.
type ConsensusConfig struct {
	RootDir string `mapstructure:"home"`
	WalPath string `mapstructure:"wal_file"`
	walFile string // overrides WalPath if set

	// All timeouts are in milliseconds
	TimeoutPropose        int `mapstructure:"timeout_propose"`
	TimeoutProposeDelta   int `mapstructure:"timeout_propose_delta"`
	TimeoutPrevote        int `mapstructure:"timeout_prevote"`
	TimeoutPrevoteDelta   int `mapstructure:"timeout_prevote_delta"`
	TimeoutPrecommit      int `mapstructure:"timeout_precommit"`
	TimeoutPrecommitDelta int `mapstructure:"timeout_precommit_delta"`
	TimeoutCommit         int `mapstructure:"timeout_commit"`

	// Make progress as soon as we have all the precommits (as if TimeoutCommit = 0)
	SkipTimeoutCommit bool `mapstructure:"skip_timeout_commit"`

	// EmptyBlocks mode and possible interval between empty blocks in seconds
	CreateEmptyBlocks         bool `mapstructure:"create_empty_blocks"`
	CreateEmptyBlocksInterval int  `mapstructure:"create_empty_blocks_interval"`

	// Reactor sleep duration parameters are in milliseconds
	PeerGossipSleepDuration     int `mapstructure:"peer_gossip_sleep_duration"`
	PeerQueryMaj23SleepDuration int `mapstructure:"peer_query_maj23_sleep_duration"`

	// Block time parameters in milliseconds. Corresponds to the minimum time increment between consecutive blocks.
	BlockTimeIota int `mapstructure:"blocktime_iota"`
}

// DefaultConsensusConfig returns a default configuration for the consensus service
func DefaultConsensusConfig() *ConsensusConfig {
	return &ConsensusConfig{
		WalPath:                     filepath.Join(defaultDataDir, "cs.wal", "wal"),
		TimeoutPropose:              3000,
		TimeoutProposeDelta:         500,
		TimeoutPrevote:              1000,
		TimeoutPrevoteDelta:         500,
		TimeoutPrecommit:            1000,
		TimeoutPrecommitDelta:       500,
		TimeoutCommit:               1000,
		SkipTimeoutCommit:           false,
		CreateEmptyBlocks:           true,
		CreateEmptyBlocksInterval:   0,
		PeerGossipSleepDuration:     100,
		PeerQueryMaj23SleepDuration: 2000,
		BlockTimeIota:               1000,
	}
}

// TestConsensusConfig returns a configuration for testing the consensus service
func TestConsensusConfig() *ConsensusConfig {
	cfg := DefaultConsensusConfig()
	cfg.TimeoutPropose = 100
	cfg.TimeoutProposeDelta = 1
	cfg.TimeoutPrevote = 10
	cfg.TimeoutPrevoteDelta = 1
	cfg.TimeoutPrecommit = 10
	cfg.TimeoutPrecommitDelta = 1
	cfg.TimeoutCommit = 10
	cfg.SkipTimeoutCommit = true
	cfg.PeerGossipSleepDuration = 5
	cfg.PeerQueryMaj23SleepDuration = 250
	cfg.BlockTimeIota = 10
	return cfg
}

// MinValidVoteTime returns the minimum acceptable block time.
// See the [BFT time spec](https://godoc.org/github.com/tendermint/tendermint/docs/spec/consensus/bft-time.md).
func (cfg *ConsensusConfig) MinValidVoteTime(lastBlockTime time.Time) time.Time {
	return lastBlockTime.
		Add(time.Duration(cfg.BlockTimeIota) * time.Millisecond)
}

// WaitForTxs returns true if the consensus should wait for transactions before entering the propose step
func (cfg *ConsensusConfig) WaitForTxs() bool {
	return !cfg.CreateEmptyBlocks || cfg.CreateEmptyBlocksInterval > 0
}

// EmptyBlocks returns the amount of time to wait before proposing an empty block or starting the propose timer if there are no txs available
func (cfg *ConsensusConfig) EmptyBlocksInterval() time.Duration {
	return time.Duration(cfg.CreateEmptyBlocksInterval) * time.Second
}

// Propose returns the amount of time to wait for a proposal
func (cfg *ConsensusConfig) Propose(round int) time.Duration {
	return time.Duration(cfg.TimeoutPropose+cfg.TimeoutProposeDelta*round) * time.Millisecond
}

// Prevote returns the amount of time to wait for straggler votes after receiving any +2/3 prevotes
func (cfg *ConsensusConfig) Prevote(round int) time.Duration {
	return time.Duration(cfg.TimeoutPrevote+cfg.TimeoutPrevoteDelta*round) * time.Millisecond
}

// Precommit returns the amount of time to wait for straggler votes after receiving any +2/3 precommits
func (cfg *ConsensusConfig) Precommit(round int) time.Duration {
	return time.Duration(cfg.TimeoutPrecommit+cfg.TimeoutPrecommitDelta*round) * time.Millisecond
}

// Commit returns the amount of time to wait for straggler votes after receiving +2/3 precommits for a single block (ie. a commit).
func (cfg *ConsensusConfig) Commit(t time.Time) time.Time {
	return t.Add(time.Duration(cfg.TimeoutCommit) * time.Millisecond)
}

// PeerGossipSleep returns the amount of time to sleep if there is nothing to send from the ConsensusReactor
func (cfg *ConsensusConfig) PeerGossipSleep() time.Duration {
	return time.Duration(cfg.PeerGossipSleepDuration) * time.Millisecond
}

// PeerQueryMaj23Sleep returns the amount of time to sleep after each VoteSetMaj23Message is sent in the ConsensusReactor
func (cfg *ConsensusConfig) PeerQueryMaj23Sleep() time.Duration {
	return time.Duration(cfg.PeerQueryMaj23SleepDuration) * time.Millisecond
}

// WalFile returns the full path to the write-ahead log file
func (cfg *ConsensusConfig) WalFile() string {
	if cfg.walFile != "" {
		return cfg.walFile
	}
	return rootify(cfg.WalPath, cfg.RootDir)
}

// SetWalFile sets the path to the write-ahead log file
func (cfg *ConsensusConfig) SetWalFile(walFile string) {
	cfg.walFile = walFile
}

//-----------------------------------------------------------------------------
// TxIndexConfig

// TxIndexConfig defines the configuration for the transaction indexer,
// including tags to index.
type TxIndexConfig struct {
	// What indexer to use for transactions
	//
	// Options:
	//   1) "null"
	//   2) "kv" (default) - the simplest possible indexer, backed by key-value storage (defaults to levelDB; see DBBackend).
	Indexer string `mapstructure:"indexer"`

	// Comma-separated list of tags to index (by default the only tag is "tx.hash")
	//
	// You can also index transactions by height by adding "tx.height" tag here.
	// 
	// It's recommended to index only a subset of tags due to possible memory
	// bloat. This is, of course, depends on the indexer's DB and the volume of
	// transactions.
	IndexTags string `mapstructure:"index_tags"`

	// When set to true, tells indexer to index all tags (predefined tags:
	// "tx.hash", "tx.height" and all tags from DeliverTx responses). 
	//	
	// Note this may be not desirable (see the comment above). IndexTags has a
	// precedence over IndexAllTags (i.e. when given both, IndexTags will be
	// indexed).
	IndexAllTags bool `mapstructure:"index_all_tags"`
}

// DefaultTxIndexConfig returns a default configuration for the transaction indexer.
func DefaultTxIndexConfig() *TxIndexConfig {
	return &TxIndexConfig{
		Indexer:      "kv",
		IndexTags:    "",
		IndexAllTags: false,
	}
}

// TestTxIndexConfig returns a default configuration for the transaction indexer.
func TestTxIndexConfig() *TxIndexConfig {
	return DefaultTxIndexConfig()
}

//-----------------------------------------------------------------------------
// InstrumentationConfig

// InstrumentationConfig defines the configuration for metrics reporting.
type InstrumentationConfig struct {
	// When true, Prometheus metrics are served under /metrics on
	// PrometheusListenAddr.
	// Check out the documentation for the list of available metrics.
	Prometheus bool `mapstructure:"prometheus"`

	// Address to listen for Prometheus collector(s) connections.
	PrometheusListenAddr string `mapstructure:"prometheus_listen_addr"`

	// Maximum number of simultaneous connections.
	// If you want to accept more significant number than the default, make sure
	// you increase your OS limits.
	// 0 - unlimited.
	MaxOpenConnections int `mapstructure:"max_open_connections"`
}

// DefaultInstrumentationConfig returns a default configuration for metrics
// reporting.
func DefaultInstrumentationConfig() *InstrumentationConfig {
	return &InstrumentationConfig{
		Prometheus:           false,
		PrometheusListenAddr: ":26660",
		MaxOpenConnections:   3,
	}
}

// TestInstrumentationConfig returns a default configuration for metrics
// reporting.
func TestInstrumentationConfig() *InstrumentationConfig {
	return DefaultInstrumentationConfig()
}

//-----------------------------------------------------------------------------
// Utils

// helper function to make config creation independent of root dir
func rootify(path, root string) string {
	if filepath.IsAbs(path) {
		return path
	}
	return filepath.Join(root, path)
}

//-----------------------------------------------------------------------------
// Moniker

var defaultMoniker = getDefaultMoniker()

// getDefaultMoniker returns a default moniker, which is the host name. If runtime
// fails to get the host name, "anonymous" will be returned.
func getDefaultMoniker() string {
	moniker, err := os.Hostname()
	if err != nil {
		moniker = "anonymous"
	}
	return moniker
}<|MERGE_RESOLUTION|>--- conflicted
+++ resolved
@@ -113,7 +113,7 @@
 	// and verifying their commits
 	FastSync bool `mapstructure:"fast_sync"`
 
-	// Database backend: leveldb | memdb
+	// Database backend: leveldb | memdb | cleveldb
 	DBBackend string `mapstructure:"db_backend"`
 
 	// Database directory
@@ -144,15 +144,6 @@
 	// If true, query the ABCI app on connecting to a new peer
 	// so the app can decide if we should keep the connection or not
 	FilterPeers bool `mapstructure:"filter_peers"` // false
-<<<<<<< HEAD
-
-	// Database backend: leveldb | memdb | cleveldb
-	DBBackend string `mapstructure:"db_backend"`
-
-	// Database directory
-	DBPath string `mapstructure:"db_dir"`
-=======
->>>>>>> e3e3c137
 }
 
 // DefaultBaseConfig returns a default base configuration for a Tendermint node
